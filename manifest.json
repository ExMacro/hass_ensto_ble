{
    "domain": "hass_ensto_ble",
    "name": "Hass Ensto BLE",
    "codeowners": ["@ExMacro"],
    "config_flow": true,
    "dependencies": ["bluetooth_adapters"],
    "documentation": "https://github.com/ExMacro/hass_ensto_ble",
    "issue_tracker": "https://github.com/ExMacro/hass_ensto_ble/issues",
    "iot_class": "local_polling",
    "requirements": [],
<<<<<<< HEAD
    "version": "0.3.4",
=======
    "version": "0.3.3",
>>>>>>> ccea76d1
    "homeassistant": {
        "components": ["bluetooth", "select", "switch", "sensor", "number"]
    }
}<|MERGE_RESOLUTION|>--- conflicted
+++ resolved
@@ -8,12 +8,8 @@
     "issue_tracker": "https://github.com/ExMacro/hass_ensto_ble/issues",
     "iot_class": "local_polling",
     "requirements": [],
-<<<<<<< HEAD
-    "version": "0.3.4",
-=======
     "version": "0.3.3",
->>>>>>> ccea76d1
     "homeassistant": {
-        "components": ["bluetooth", "select", "switch", "sensor", "number"]
+        "components": ["bluetooth", "select", "switch", "sensor"]
     }
 }